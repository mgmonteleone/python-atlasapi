--- conflicted
+++ resolved
@@ -17,10 +17,7 @@
 
 Core module which provides access to MongoDB Atlas Cloud Provider APIs
 """
-<<<<<<< HEAD
-=======
 import errors
->>>>>>> 457d4af3
 from atlasapi.network import Network
 from atlasapi.errors import *
 
@@ -48,7 +45,6 @@
 from requests.auth import HTTPBasicAuth, HTTPDigestAuth
 import gzip
 
-
 logger = logging.getLogger('Atlas')
 
 
@@ -340,11 +336,6 @@
             advanced_options_obj = AdvancedOptions.fill_from_dict(data_dict=value_returned)
             return advanced_options_obj
 
-<<<<<<< HEAD
-            return AdvancedOptions.fill_from_dict(data_dict=value_returned)
-
-=======
->>>>>>> 457d4af3
         def modify_cluster_tls(self, cluster: str, TLS_protocol: TLSProtocols) -> TLSProtocols:
             """Modifies cluster TLS settings.
 
@@ -354,11 +345,6 @@
             """
             advanced_options = AdvancedOptions(minimumEnabledTlsProtocol=TLS_protocol)
 
-<<<<<<< HEAD
-            return_val = self.modify_cluster_advanced_options(cluster=cluster,advanced_options=advanced_options)
-            return return_val.minimumEnabledTlsProtocol
-
-=======
             return_val = self.modify_cluster_advanced_options(cluster=cluster, advanced_options=advanced_options)
             return return_val.minimumEnabledTlsProtocol
 
@@ -387,7 +373,6 @@
                                    f'allowed to.')
                     raise e
             return result
->>>>>>> 457d4af3
 
         def resume_cluster(self, cluster: str) -> bool:
             """
