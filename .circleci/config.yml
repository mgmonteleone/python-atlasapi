--- conflicted
+++ resolved
@@ -1,10 +1,6 @@
 version: 2.1
 workflows:
-<<<<<<< HEAD
-  build_and_test:
-=======
   build:
->>>>>>> 2da41931
     jobs:
       - build:
           filters:
@@ -23,19 +19,15 @@
     executor: python/default
     steps:
       - checkout
-      - python/install-packages:
-          pkg-manager: pip
-      - python/install-packages:
-          args: nose2
-          pkg-manager: pip
-          pypi-cache: true
+      - python/load-cache
+      - python/install-deps
+      - python/save-cache
       - run:
           command: |
-            nose2 -s tests/ --verbose --config tests/unitest.cfg -A basic
+            # pytest would be a dep in requirements.txt
+            sudo pip install nose2
+            nose2 -s tests/ --verbose --plugin nose2.plugins.attrib -A basic
           name: Test
-      - store_test_results:
-          path: nose2-junit.xml
-
   docs:
     executor: python/default
     steps:
@@ -46,32 +38,6 @@
             cd gendocs && make clean && make html && cd ..
             rsync -crv --delete --exclude=README.rst gendocs/_build/html/ docs/
 
-<<<<<<< HEAD
-#  deploy:
-#    executor: python/default
-#    steps:
-#      - checkout
-#      - python/load-cache
-#      - python/install-deps
-#      - python/save-cache
-#      - run:
-#          name: init .pypirc
-#          command: |
-#            echo -e "[pypi]" >> ~/.pypirc
-#            echo -e "username = levlaz" >> ~/.pypirc
-#            echo -e "password = $PYPI_PASSWORD" >> ~/.pypirc
-#      - run:
-#          name: Build package
-#          command: |
-#            python3 setup.py clean
-#            python3 setup.py sdist
-#            python3 setup.py bdist_wheel
-#      - run:
-#          name: upload to pypi
-#          command: |
-#            . venv/bin/activate
-#            twine upload dist/*
-=======
   #deploy:
   #  executor: cimg/python:3.9.11
   #  steps:
@@ -86,7 +52,6 @@
   #          pipenv install twine
   #          pipenv run twine upload dist/*
 
->>>>>>> 2da41931
 orbs:
   python: circleci/python@2.0.3
   pylint: qventus/python-lint@0.0.6