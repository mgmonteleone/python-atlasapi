--- conflicted
+++ resolved
@@ -11,12 +11,8 @@
 from atlasapi.lib import AtlasPeriods, AtlasUnits, AtlasGranularities
 from json import dumps
 from atlasapi.clusters import AtlasBasicReplicaSet, ClusterConfig
-<<<<<<< HEAD
-from atlasapi.lib import MongoDBMajorVersion as mdb_version, DefaultReadConcerns
-=======
 from atlasapi.lib import MongoDBMajorVersion as mdb_version
 from atlasapi.lib import DefaultReadConcerns
->>>>>>> 457d4af3
 from atlasapi.clusters import ClusterConfig, ProviderSettings, ReplicationSpecs, InstanceSizeName
 from atlasapi.clusters import RegionConfig, AdvancedOptions, TLSProtocols, ClusterStates
 from tests import BaseTests
@@ -161,11 +157,7 @@
     def test_12_get_advanced_options(self):
         out_obj = self.a.Clusters.get_single_cluster_advanced_options(self.TEST_CLUSTER_NAME)
         print(f'✅ received a {type(out_obj)} object, which looks like this {str(out_obj.__dict__)[0:80]} . . .')
-<<<<<<< HEAD
-        self.assertEqual(type(out_obj), AdvancedOptions, msg='Output should be and AdvancedOptions object')
-=======
         self.assertEqual(type(out_obj), AdvancedOptions, msg='Output should be an AdvancedOptions object')
->>>>>>> 457d4af3
 
     test_12_get_advanced_options.basic = True
 
@@ -213,13 +205,8 @@
         set_6 = AdvancedOptions(defaultReadConcern=DefaultReadConcerns.local)
         out_set_6 = self.a.Clusters.modify_cluster_advanced_options(cluster=self.TEST_CLUSTER_NAME,
                                                                     advanced_options=set_6)
-<<<<<<< HEAD
-        self.assertEqual(set_6.defaultReadConcern, out_set_6.defaultReadConcern,
-                         msg='in = {}: out= {}'.format(set_6.__dict__, out_set_6.__dict__))
-=======
         self.assertEqual(set_6.defaultReadConcern.name, out_set_6.defaultReadConcern.name,
                          msg=f'in = {set_6}: out= {out_set_6}')
->>>>>>> 457d4af3
         print(f"✅ Checked defaultReadConcern = {set_6.defaultReadConcern} ")
         set_6_revert = AdvancedOptions(defaultReadConcern=DefaultReadConcerns.available)
         print(f"↩️ Reverting defaultReadConcern = {set_6_revert.defaultReadConcern} ")
