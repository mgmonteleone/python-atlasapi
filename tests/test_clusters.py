"""
Nose2 Unit Tests for the clusters module.


"""
from pprint import pprint
from os import environ, getenv

import atlasapi.errors
from atlasapi.atlas import Atlas
from atlasapi.lib import AtlasPeriods, AtlasUnits, AtlasGranularities
from json import dumps
from datetime import datetime
from atlasapi.clusters import AtlasBasicReplicaSet, ClusterConfig
from atlasapi.lib import MongoDBMajorVersion as mdb_version
from atlasapi.lib import DefaultReadConcerns
from atlasapi.clusters import ClusterConfig, ProviderSettings, ReplicationSpecs, InstanceSizeName, OrgGroupView, ClusterView
from atlasapi.clusters import RegionConfig, AdvancedOptions, TLSProtocols, ClusterStates
from tests import BaseTests
import logging
from time import sleep, time
import humanfriendly

logger = logging.getLogger('test')


class ClusterTests(BaseTests):

    def test_00_get_all_clusters(self):
        cluster_list = self.a.Clusters.get_all_clusters()
        for each in cluster_list:
            print(
                f"✅ Found a {each.providerSettings.instance_size_name.value} cluster of type {each.cluster_type.value}✅")
            self.assertIsInstance(each, ClusterConfig)

    test_00_get_all_clusters.basic = True

    def test_01_get_all_clusters_for_key(self):
        cluster_list = self.a.Clusters.get_all_authorized_clusters()

        if not cluster_list:
            print(f"No Clusters returned.")
            self.assertTrue(True)
            return
        else:
            for each_summary in cluster_list:
                self.assertIsInstance(each_summary, OrgGroupView)
                for each_cluster_view in each_summary.clusters:
                    self.assertIsInstance(each_cluster_view,ClusterView)

    test_01_get_all_clusters_for_key.basic = True

    def test_03_get_a_cluster(self):
        cluster = self.a.Clusters.get_single_cluster(self.TEST_CLUSTER_NAME)
        print(f"✅ The cluster is of type {cluster.cluster_type.value}")
        self.assertIsInstance(cluster, ClusterConfig)
        print(f"✅ The cluster name is {cluster.name}")
        self.assertEqual(cluster.name, self.TEST_CLUSTER_NAME)
        # TODO: Add more data validation checks here, since we have a fixed configuration of the test cluster.

    test_03_get_a_cluster.basic = True

    def test_04_create_basic_cluster(self):
        myoutput = self.a.Clusters.create_basic_rs(name=self.TEST_CLUSTER2_NAME_UNIQUE, version=mdb_version.v4_2,
                                                   size=InstanceSizeName.M10)
        self.assertEqual(type(myoutput), AtlasBasicReplicaSet)
        self.wait_for_cluster_state(self.TEST_CLUSTER2_NAME_UNIQUE, states_desired=[ClusterStates.CREATING,
                                                                                    ClusterStates.UPDATING],
                                    states_to_wait=[ClusterStates.IDLE, ClusterStates.REPAIRING,
                                                    ClusterStates.DELETING])
        sleep(10)

    test_04_create_basic_cluster.advanced = True

    def test_05_modify_cluster_disk(self):
        existing = self.a.Clusters.get_single_cluster(cluster=self.TEST_CLUSTER_NAME)
        old_size = existing.disk_size_gb
        new_size = existing.disk_size_gb + 1
        existing.disk_size_gb = new_size
        new_config = self.a.Clusters.modify_cluster(self.TEST_CLUSTER_NAME, existing)
        print('Old Size: {}.  New Size {}'.format(old_size, new_size))
        self.assertEquals(new_config.get('diskSizeGB', 0), new_size), new_config
        print(f'Disk size is now {new_config.get("diskSizeGB")}')

    test_05_modify_cluster_disk.advanced = True

    def test_4a_delete_cluster(self):
        if self.a.Clusters.is_existing_cluster(self.TEST_CLUSTER2_NAME_UNIQUE):
            print(f"✓ Cluster {self.TEST_CLUSTER2_NAME_UNIQUE} exists, testing deleting it....")
            my_output = self.a.Clusters.delete_cluster(cluster=self.TEST_CLUSTER2_NAME_UNIQUE, areYouSure=True)
            print('Successfully Deleted {}, output was '.format(self.TEST_CLUSTER2_NAME_UNIQUE, my_output))

        else:
            print(f"𐄂 Cluster {self.TEST_CLUSTER2_NAME_UNIQUE} does not exist (test sequencing issue? "
                  f"Will Create it before deleting")
            my_output = self.a.Clusters.create_basic_rs(name=self.TEST_CLUSTER2_NAME_UNIQUE, version=mdb_version.v4_2,
                                                        size=InstanceSizeName.M10)
            created_cluster_name = my_output.config.name
            print(f"The newly created cluster is named {created_cluster_name}")
            self.wait_for_cluster_state(created_cluster_name, states_desired=[ClusterStates.CREATING,
                                                                              ClusterStates.UPDATING],
                                        states_to_wait=[ClusterStates.IDLE, ClusterStates.REPAIRING,
                                                        ClusterStates.DELETING])
            my_output = self.a.Clusters.delete_cluster(cluster=created_cluster_name, areYouSure=True)
            self.wait_for_cluster_state(created_cluster_name,
                                        states_desired=[ClusterStates.DELETING, ClusterStates.DELETED])
            print('Successfully Deleted {}, output was '.format(created_cluster_name, my_output))

    test_4a_delete_cluster.advanced = True

    def test_07_create_resize(self):
        provider_settings: ProviderSettings = ProviderSettings()
        regions_config = RegionConfig()
        replication_specs = ReplicationSpecs(regions_config={provider_settings.region_name: regions_config.__dict__})
        cluster_config = ClusterConfig(name=self.TEST_CLUSTER3_NAME_UNIQUE,
                                       providerSettings=provider_settings,
                                       replication_specs=replication_specs)

        output = self.a.Clusters.create_cluster(cluster_config)

        cluster_3_config = self.a.Clusters.get_single_cluster(cluster=self.TEST_CLUSTER3_NAME_UNIQUE)
        self.assertEqual(cluster_3_config.name, self.TEST_CLUSTER3_NAME_UNIQUE)

        self.wait_for_cluster_state(self.TEST_CLUSTER3_NAME_UNIQUE)
        print(f"✅ Cluster {self.TEST_CLUSTER3_NAME_UNIQUE} created successfully.")

        print(f"Will now resize {self.TEST_CLUSTER3_NAME_UNIQUE} to m20....")
        self.a.Clusters.modify_cluster_instance_size(cluster=self.TEST_CLUSTER3_NAME_UNIQUE,
                                                     new_cluster_size=InstanceSizeName.M20)
        new_size = self.a.Clusters.get_single_cluster(self.TEST_CLUSTER3_NAME_UNIQUE).providerSettings.instance_size_name
        self.assertEqual(new_size.name,InstanceSizeName.M20.name)
        print(f"✅ Cluster Successfully resized.")

    test_07_create_resize.advanced = True

    def test_10_pause_cluster(self):
        print('Pausing Cluster {}'.format(self.TEST_CLUSTER_NAME))
        try:
            out = self.a.Clusters.pause_cluster(cluster=self.TEST_CLUSTER_NAME)
            self.assertTrue(type(out), dict), "Out Type is {}".format(type(out))
        except Exception as e:
            if e.details.get('errorCode') == 'CANNOT_PAUSE_RECENTLY_RESUMED_CLUSTER':
                print("We are working to fast. {}".format(e.details.get('detail')))
                pass
            else:
                raise e

    test_10_pause_cluster.advanced = True

    def test_10a_resume_cluster(self):
        print('Resuming Cluster {}'.format(self.TEST_CLUSTER_NAME))
        try:
            out = self.a.Clusters.resume_cluster(cluster=self.TEST_CLUSTER_NAME)
            self.assertFalse(out)
        except Exception as e:
            print(e)
            if e.details.get('errorCode') == 'CANNOT_PAUSE_RECENTLY_RESUMED_CLUSTER':
                print("We are working to fast. {}".format(e.details.get('detail')))
                pass

    test_10a_resume_cluster.advanced = True

    def test_11_test_failover(self):
        try:
            self.a.Clusters.test_failover(self.TEST_CLUSTER_NAME)
        except atlasapi.errors.ErrAtlasBadRequest as e:
            if e.code == 'CLUSTER_RESTART_IN_PROGRESS':
                self.assertTrue(True)
                logger.warning('A cluster retstart was already in effect, so passing this test.')

    test_11_test_failover.basic = False

    def test_12_get_advanced_options(self):
        out_obj = self.a.Clusters.get_single_cluster_advanced_options(self.TEST_CLUSTER_NAME)
        print(f'✅ received a {type(out_obj)} object, which looks like this {str(out_obj.__dict__)[0:80]} . . .')
        self.assertEqual(type(out_obj), AdvancedOptions, msg='Output should be an AdvancedOptions object')

    test_12_get_advanced_options.basic = True

    def test_13_set_advanced_options(self):
        # Removed this test, since it is now failing due to this option no longer supported in 4.2 +.
        # Will need to remove the
        # set_1 = AdvancedOptions(failIndexKeyTooLong=True)
        # out_set_1 = self.a.Clusters.modify_cluster_advanced_options(cluster=self.TEST_CLUSTER_NAME,
        #                                                            advanced_options=set_1)

        set_2 = AdvancedOptions(javascriptEnabled=True)

        out_set_2 = self.a.Clusters.modify_cluster_advanced_options(cluster=self.TEST_CLUSTER_NAME,
                                                                    advanced_options=set_2)
        self.assertEqual(set_2.javascriptEnabled, out_set_2.javascriptEnabled,
                         msg='in = {}: out= {}'.format(set_2.__dict__, out_set_2.__dict__))
        print(f"✅ Checked javascriptEnabled = {set_2.javascriptEnabled} ")

        set_3 = AdvancedOptions(minimumEnabledTlsProtocol=TLSProtocols.TLS1_2)
        out_set_3 = self.a.Clusters.modify_cluster_advanced_options(cluster=self.TEST_CLUSTER_NAME,
                                                                    advanced_options=set_3)
        self.assertEqual(set_3.minimumEnabledTlsProtocol, out_set_3.minimumEnabledTlsProtocol,
                         msg='in = {}: out= {}'.format(set_3.__dict__, out_set_3.__dict__))

        print(f"✅ Checked minimumEnabledTlsProtocol = {set_3.minimumEnabledTlsProtocol} ")

        set_4 = AdvancedOptions(noTableScan=True)
        out_set_4 = self.a.Clusters.modify_cluster_advanced_options(cluster=self.TEST_CLUSTER_NAME,
                                                                    advanced_options=set_4)
        self.assertEqual(set_4.noTableScan, out_set_4.noTableScan,
                         msg='in = {}: out= {}'.format(set_4.__dict__, out_set_4.__dict__))
        print(f"✅ Checked noTableScan = {set_4.noTableScan} ")
        set_4_revert = AdvancedOptions(noTableScan=False)
        print(f"↩️ Reverting noTableScan = {set_4_revert.noTableScan} ")
        self.a.Clusters.modify_cluster_advanced_options(cluster=self.TEST_CLUSTER_NAME,
                                                        advanced_options=set_4_revert)

        set_5 = AdvancedOptions(oplogSizeMB=1000)
        out_set_5 = self.a.Clusters.modify_cluster_advanced_options(cluster=self.TEST_CLUSTER_NAME,
                                                                    advanced_options=set_5)
        self.assertEqual(set_5.oplogSizeMB, out_set_5.oplogSizeMB,
                         msg='in = {}: out= {}'.format(set_5.__dict__, out_set_5.__dict__))
        print(f"✅ Checked oplogSizeMB = {set_5.oplogSizeMB} ")

        set_6 = AdvancedOptions(defaultReadConcern=DefaultReadConcerns.local)
        out_set_6 = self.a.Clusters.modify_cluster_advanced_options(cluster=self.TEST_CLUSTER_NAME,
                                                                    advanced_options=set_6)
        self.assertEqual(set_6.defaultReadConcern.name, out_set_6.defaultReadConcern.name,
                         msg=f'in = {set_6}: out= {out_set_6}')
        print(f"✅ Checked defaultReadConcern = {set_6.defaultReadConcern} ")
        set_6_revert = AdvancedOptions(defaultReadConcern=DefaultReadConcerns.available)
        print(f"↩️ Reverting defaultReadConcern = {set_6_revert.defaultReadConcern} ")
        self.a.Clusters.modify_cluster_advanced_options(cluster=self.TEST_CLUSTER_NAME,
                                                        advanced_options=set_6_revert)

    test_13_set_advanced_options.basic = True

<<<<<<< HEAD
    def test_14_set_tls(self):
        new_TLS = TLSProtocols.TLS1_0
        returned_val = self.a.Clusters.modify_cluster_tls(cluster=self.TEST_CLUSTER_NAME, TLS_protocol=new_TLS)
        self.assertEqual(new_TLS, returned_val)
        print(f"✅ Checked that TLS value matches {returned_val.name}")
        revert_TLS = TLSProtocols.TLS1_2
        returned_val = self.a.Clusters.modify_cluster_tls(cluster=self.TEST_CLUSTER_NAME, TLS_protocol=revert_TLS)
        self.assertEqual(revert_TLS, returned_val)
        print(f"✅ Checked that TLS value matches {returned_val.name}")
=======



    def test_14_issue_154_additional_data(self):
        cluster = self.a.Clusters.get_single_cluster_as_obj(self.TEST_CLUSTER_NAME)
        self.assertTrue(type(cluster) is ClusterConfig)
        self.assertEqual(cluster.name, self.TEST_CLUSTER_NAME)
        self.assertIsInstance(cluster.create_date, datetime)
        pprint(cluster.as_dict())

    test_02_get_a_cluster_as_obj.basic = True
>>>>>>> 76adb178
<|MERGE_RESOLUTION|>--- conflicted
+++ resolved
@@ -231,7 +231,6 @@
 
     test_13_set_advanced_options.basic = True
 
-<<<<<<< HEAD
     def test_14_set_tls(self):
         new_TLS = TLSProtocols.TLS1_0
         returned_val = self.a.Clusters.modify_cluster_tls(cluster=self.TEST_CLUSTER_NAME, TLS_protocol=new_TLS)
@@ -241,9 +240,6 @@
         returned_val = self.a.Clusters.modify_cluster_tls(cluster=self.TEST_CLUSTER_NAME, TLS_protocol=revert_TLS)
         self.assertEqual(revert_TLS, returned_val)
         print(f"✅ Checked that TLS value matches {returned_val.name}")
-=======
-
-
 
     def test_14_issue_154_additional_data(self):
         cluster = self.a.Clusters.get_single_cluster_as_obj(self.TEST_CLUSTER_NAME)
@@ -252,5 +248,4 @@
         self.assertIsInstance(cluster.create_date, datetime)
         pprint(cluster.as_dict())
 
-    test_02_get_a_cluster_as_obj.basic = True
->>>>>>> 76adb178
+    test_02_get_a_cluster_as_obj.basic = True