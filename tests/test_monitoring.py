--- conflicted
+++ resolved
@@ -25,26 +25,20 @@
 # noinspection PyTypeChecker
 class MeasurementTests(BaseTests):
 
-
-    def test_00_get_method_test(self):
-        for each_host in self.a.Hosts._get_all_hosts():
-            self.assertIsInstance(each_host, Host)
-
-    test_00_get_method_test.basic = True
     def test_00_get_hosts_count(self):
         atlas: Atlas = self.a
         atlas.Hosts.fill_host_list()
-        logger.warning("Found {len(atlas.Hosts.host_list)} hosts")
         self.assertGreater(len(atlas.Hosts.host_list), 2)
 
     test_00_get_hosts_count.basic = True
 
     def test_01_get_cluster_names(self):
         self.a.Hosts.fill_host_list()
-        cluster_list = self.a.Hosts.host_names
-        for each_cluster in cluster_list:
-            print(f"Cluster name: {each_cluster}")
-            self.assertIsInstance(each_cluster, str)
+        cluster_list = self.a.Hosts.cluster_list
+
+        # for each_cluster in cluster_list:
+        #    pprint(each_cluster)
+        self.assertGreater(len(cluster_list), 0)
 
     test_01_get_cluster_names.basic = True
 
@@ -53,7 +47,6 @@
         self.assertGreaterEqual(len(self.a.Hosts.host_list), 2)
         self.a.Hosts.get_measurement_for_hosts(measurement=AtlasMeasurementTypes.connections)
         for each in self.a.Hosts.host_list_with_measurements:
-            logger.warning(f"Host: {each.__dict__}")
             self.assertIsInstance(each, Host)
             self.assertGreaterEqual(len(each.measurements), 1)
             for each_measurement in each.measurements:
@@ -67,7 +60,6 @@
     test_02_fill_measurement.basic = True
 
     def test_03_measurement_stats(self):
-
         self.a.Hosts.fill_host_list()
         self.a.Hosts.get_measurement_for_hosts()
         print(f'For {self.a.Hosts.host_list_with_measurements.__len__()} hosts:')
@@ -123,7 +115,6 @@
         print(f'THe original data type sent for measurement is {type(measurement)}')
         self.a.Hosts.get_measurement_for_hosts(measurement=measurement, granularity=granularity, period=period)
         print(f'For {self.a.Hosts.host_list_with_measurements.__len__()} hosts:')
-        print(f"There are {len(self.a.Hosts.host_list_with_measurements[0].measurements)}")
         for each in self.a.Hosts.host_list_with_measurements[0].measurements:
             print(f'For metric {each.name}')
             self.assertIsInstance(each.measurement_stats_friendly, atlasapi.measurements.StatisticalValuesFriendly)
@@ -213,13 +204,8 @@
     def test_12_issue_90_get_measurement_for_host(self):
         self.a.Hosts.fill_host_list()
         for each_host in self.a.Hosts.host_list:
-<<<<<<< HEAD
-            measurements = list(each_host.get_measurement_for_host
-                                (atlas_obj=self.a,measurement=AtlasMeasurementTypes.connections))
-=======
             measurements = list(
                 each_host.get_measurement_for_host(atlas_obj=self.a, measurement=AtlasMeasurementTypes.connections))
->>>>>>> 457d4af3
             each_host.add_measurements(measurements)
             self.assertIsInstance(each_host.measurements[0], AtlasMeasurement)
             pprint(each_host.measurements[0].measurement_stats.mean)
@@ -266,8 +252,6 @@
                 print(f'👍Value is {each.measurement_stats_friendly.__dict__}')
                 self.assertIsInstance(each.measurement_stats, atlasapi.measurements.StatisticalValues)
 
-    test_16_issue_98_metric_name_write.basic = True
-
     def test_17_return_multiple_metrics(self):
         self.a.Hosts.fill_host_list()
         for each_host in self.a.Hosts.host_list_secondaries:
