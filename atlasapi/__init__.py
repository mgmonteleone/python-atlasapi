--- conflicted
+++ resolved
@@ -14,9 +14,5 @@
 
 # __init__.py
 
-<<<<<<< HEAD
-__version__ = "0.10.2"
-=======
 # Version of the realpython-reader package
-__version__ = "0.11.0"
->>>>>>> 0f5d7894
+__version__ = "0.11.0"