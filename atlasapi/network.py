--- conflicted
+++ resolved
@@ -34,7 +34,6 @@
 
 def merge(dict1, dict2):
     return dict2.update(dict1)
-
 
 class Network:
     """Network constructor
@@ -171,20 +170,15 @@
         """Get request
 
         Args:
-<<<<<<< HEAD
             call_params:
-=======
-            params: dict of parameters that should be sent on the path
->>>>>>> 76adb178
-            uri (str): URI
-
-        Returns:
-            Json: API response
-
-        Raises:
-            Exception: Network issue
-        """
-<<<<<<< HEAD
+            uri (str): URI
+
+        Returns:
+            Json: API response
+
+        Raises:
+            Exception: Network issue
+        """
         if kwargs is not None:
             logger.info(f"kwargs are: {kwargs}")
         yield from self._paginate(
@@ -195,32 +189,6 @@
                 headers={},
                 auth=self.auth_method(self.user, self.password),
                 **kwargs)
-=======
-        r = None
-        if params:
-            logger.debug(f"Recieved the following parameters to the get_big method : {params}")
-            merge({'itemsPerPage': Settings.itemsPerPage}, params)
-            logger.debug(f"The parameters are now {params}")
-        else:
-            params = {'itemsPerPage': Settings.itemsPerPage}
-
-        try:
-            logger.debug(f"The parameters object is {params}")
-            r = requests.get(uri,
-                             allow_redirects=True,
-                             params=params,
-                             timeout=Settings.requests_timeout,
-                             headers={},
-                             auth=self.auth_method(self.user, self.password))
-            logger.debug("Auth information = {} {}".format(self.user, self.password))
-
-            return self.answer(r.status_code, r.json())
-        except Exception as e:
-            raise e
-        finally:
-            if r:
-                r.connection.close()
->>>>>>> 76adb178
 
     def post(self, uri, payload):
         """Post request
