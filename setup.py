#!/usr/bin/env python3
from setuptools import setup, find_packages

setup(
    name='atlasapi',
<<<<<<< HEAD
    version='1.0.2',
=======
    version='1.1.1',
>>>>>>> 4f432f48
    python_requires='>=3.7',
    packages=find_packages(exclude=("tests",)),
    install_requires=['requests', 'python-dateutil', 'isodate', 'future', 'pytz','coolname', 'humanfriendly', 'nose'],
    setup_requires=['wheel'],
    # Metadata
    author="Matthew G. Monteleone",
    author_email="mgm@mgm.dev",
    license="Apache License 2.0",
    description="Expose MongoDB Atlas Cloud provider APIs",
    long_description=open('README.rst').read(),
    url="https://github.com/mgmonteleone/python-atlasapi",
    keywords=["atlas", "mongo", "mongodb", "cloud", "api"],
    classifiers=[
        # How mature is this project? Common values are
        #   3 - Alpha
        #   4 - Beta
        #   5 - Production/Stable
        'Development Status :: 5 - Production/Stable',

        # Indicate who your project is intended for
        'Intended Audience :: Developers',

        # Pick your license as you wish (should match "license" above)
        'License :: OSI Approved :: Apache Software License',

        'Operating System :: OS Independent',

        # Specify the Python versions you support here. In particular, ensure
        # that you indicate whether you support Python 2, Python 3 or both.
        'Programming Language :: Python :: 3 :: Only',
        'Programming Language :: Python :: 3.7',
        'Programming Language :: Python :: 3.8',
        'Programming Language :: Python :: 3.9',
    ],
    entry_points={
        'console_scripts': [
            #final script name:local package name:local function name
            'atlascli=atlascli.cli:main',
        ]
    },
    extras_require={}

)<|MERGE_RESOLUTION|>--- conflicted
+++ resolved
@@ -3,11 +3,7 @@
 
 setup(
     name='atlasapi',
-<<<<<<< HEAD
-    version='1.0.2',
-=======
     version='1.1.1',
->>>>>>> 4f432f48
     python_requires='>=3.7',
     packages=find_packages(exclude=("tests",)),
     install_requires=['requests', 'python-dateutil', 'isodate', 'future', 'pytz','coolname', 'humanfriendly', 'nose'],
