#!/usr/bin/env python3
from setuptools import setup, find_packages

setup(
    name='atlasapi',
<<<<<<< HEAD
    version='0.12.0',
=======
    version='0.12.2',
>>>>>>> 3de17a62
    python_requires='>=3.6',
    packages=find_packages(exclude=("tests",)),
    install_requires=['requests', 'python-dateutil', 'isodate', 'future', 'pytz','coolname', 'nose'],
    setup_requires=['wheel'],
    # Metadata
    author="Matthew G. Monteleone",
    author_email="mgm@mgm.dev",
    license="Apache License 2.0",
    description="Expose MongoDB Atlas Cloud provider APIs",
    long_description=open('README.rst').read(),
    url="https://github.com/mgmonteleone/python-atlasapi",
    keywords=["atlas", "mongo", "mongodb", "cloud", "api"],
    classifiers=[
        # How mature is this project? Common values are
        #   3 - Alpha
        #   4 - Beta
        #   5 - Production/Stable
        'Development Status :: 4 - Beta',

        # Indicate who your project is intended for
        'Intended Audience :: Developers',

        # Pick your license as you wish (should match "license" above)
        'License :: OSI Approved :: Apache Software License',

        'Operating System :: OS Independent',

        # Specify the Python versions you support here. In particular, ensure
        # that you indicate whether you support Python 2, Python 3 or both.
        'Programming Language :: Python :: 3 :: Only',
        'Programming Language :: Python :: 3.6',
        'Programming Language :: Python :: 3.7',
        'Programming Language :: Python :: 3.8',
        'Programming Language :: Python :: 3.9',
    ],
    entry_points={
        'console_scripts': [
            #final script name:local package name:local function name
            'atlascli=atlascli.cli:main',
        ]
    },
    extras_require={}

)<|MERGE_RESOLUTION|>--- conflicted
+++ resolved
@@ -3,11 +3,7 @@
 
 setup(
     name='atlasapi',
-<<<<<<< HEAD
-    version='0.12.0',
-=======
     version='0.12.2',
->>>>>>> 3de17a62
     python_requires='>=3.6',
     packages=find_packages(exclude=("tests",)),
     install_requires=['requests', 'python-dateutil', 'isodate', 'future', 'pytz','coolname', 'nose'],
