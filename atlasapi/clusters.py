"""
Classes related to Atlas clusters.

Supports the creation and configuration of Atlas clusters of various types.

Enums are used in order to minimize invalid configuration values.

"""
from enum import Enum
from typing import List, Optional
from datetime import datetime
import logging
from atlasapi.lib import DefaultReadConcerns
import pytz
import uuid
from pydantic import BaseModel, Field, constr
from humps import camelize
from pprint import pprint
from atlasapi.lib import ProviderName, MongoDBMajorVersion, ClusterType

logger = logging.getLogger('clusters.py')

FORMAT = '%Y-%m-%dT%H:%M:%SZ'


# functions

def to_camel(string):
    return camelize(string)


def return_correct_cluster_config(cluster_data: dict) -> 'ClusterConfig':
    """Returns the correct ClusterConfig object given a cluster configuration dict.

    Either ShardedClusterConfig or ClusterConfig, depending on the type of the cluster recieved.

    Args:
        cluster_data (dict):

    Returns:
        ClusterConfig: An object which is an instance of ClusterConfig
    """
    cluster_type = ClusterType[cluster_data.get('clusterType', None)]
    if cluster_type == ClusterType.SHARDED:
        logger.info("Cluster Type is SHARDED, Returning a ShardedClusterConfig")
        out_obj = ShardedClusterConfig.fill_from_dict(data_dict=cluster_data)
    elif cluster_type == ClusterType.REPLICASET:
        logger.info("Cluster Type is REPLICASET, Returning a ClusterConfig")
        out_obj = ClusterConfig.fill_from_dict(data_dict=cluster_data)
    elif cluster_type == ClusterType.GEOSHARDED:
        logger.info("Cluster Type is GEOSHARDED, Returning a ClusterConfig")
        out_obj = ShardedClusterConfig.fill_from_dict(data_dict=cluster_data)
    else:
        logger.info(f"Cluster Type ({cluster_type}) is not recognized, Returning a REPLICASET")
        out_obj = ClusterConfig.fill_from_dict(data_dict=cluster_data)
    return out_obj


# Enums
class VolumeTypes(Enum):
    """
    The volume types available on atlas
    """
    STANDARD = "Standard"
    PROVISIONED = 'Provisioned'


class ClusterStates(Enum):
    """
    The states of Atlas clusters. RO attribute.

    """
    IDLE = 'Idle'
    CREATING = 'Creating'
    UPDATING = 'Updating'
    DELETING = 'Deleting'
    DELETED = 'Deleted'
    REPAIRING = 'Repairing'
    UNKNOWN = 'Unknown'


class InstanceSizeName(Enum):
    """
    The Atlas instance sizes, which are equivalent across all providers.

    NVME suggixed types provide loval NVME disk.


    """
    M0 = 'M0'
    M2 = 'M2'
    M5 = 'M5'
    M10 = 'M10'
    M20 = 'M20'
    M30 = 'M30'
    M40 = 'M40'
    R40 = 'R40'
    M40_NVME = 'M40 NVME'
    M50 = 'M50'
    R50 = 'R50'
    M50_NVME = 'M50 NVME'
    M60 = 'M60'
    R60 = 'R60'
    M60_NVME = 'M60 NVME'
    M80 = 'M80'
    R80 = 'R80'
    M80_NVME = 'M80 NVME'
    M100 = 'M100'
    M140 = 'M140'
    M200 = 'M200'
    M200_NVME = 'M200_NVME'
    R200 = 'R200'
    M300 = 'M300'
    R300 = 'R300'
    M400 = 'M400'
    R400 = 'R400'
    M400_NVME = 'M400_NVME'
    R700 = 'R700'


class TLSProtocols(Enum):
    TLS1_0 = 'TLS1_0'
    TLS1_1 = 'TLS1_1'
    TLS1_2 = 'TLS1_2'
    TLS1_3 = 'TLS1_3'  # 4.0 And Above Only


# Classes

class RegionConfig(object):
    """Configuration object for each region.

                       Allows for the configuration of each region independently. Includes sane defaults.

                       Args:
                           electable_node_count (int):  Number of electable nodes.
                           priority: Priority of the region in the replica set.
                           read_only_node_count: Count of read_only nodes.
                           analytics_node_count:  Count of analytics nodes.
    """

    def __init__(self,
                 electable_node_count: int = 3,
                 priority: int = 7,
                 read_only_node_count: int = 0,
                 analytics_node_count: int = 0):
        """

        Args:
            read_only_node_count (int):
        """
        self.analyticsNodes = analytics_node_count
        self.electableNodes = electable_node_count
        self.priority = priority
        self.readOnlyNodes = read_only_node_count


class ReplicationSpecs(object):
    def __init__(self, id: Optional[str] = uuid.uuid4().__str__(),
                 num_shards: Optional[int] = 1,
                 zone_name: Optional[str] = None,
                 regions_config: Optional[dict] = None):
        """
        Configuration of each region in the cluster. Each element in this document represents a region where Atlas
        deploys your cluster.

        NOTE: A ReplicationSpecs object is found in Atlas replicationSpecs

        :param id:
        :param num_shards:
        :param zone_name:
        :param regions_config:
        """
        self.regions_config = regions_config
        self.zone_name = zone_name
        self.num_shards = num_shards
        self.id = id

    @classmethod
    def from_dict(cls, data_dict: dict):
        id = data_dict.get('id', None)
        regions_config = data_dict.get('regionsConfig', None)
        zone_name = data_dict.get('zoneName', None)
        num_shards = data_dict.get('numShards', None)
        return cls(id, num_shards, zone_name, regions_config)

    def as_dict(self):
        return_dict = self.__dict__
        return_dict['numShards'] = self.num_shards
        return_dict.__delitem__('num_shards')
        return_dict['regionsConfig'] = self.regions_config
        return_dict.__delitem__('regions_config')
        if self.zone_name is not None:
            return_dict['zoneName'] = self.zone_name
        return_dict.__delitem__('zone_name')

        return return_dict

    def as_create_dict(self):
        out_dict = self.as_dict()
        out_dict.__delitem__('id')

        return out_dict


class ProviderSettings(object):
    def __init__(self,
                 size: InstanceSizeName = InstanceSizeName.M10,
                 provider: ProviderName = ProviderName.AWS,
                 region: str = 'US_WEST_1',
                 autoScaling: Optional[dict] = None,
                 diskIOPS: int = None,
                 encryptEBSVolume: bool = True,
                 volumeType: VolumeTypes = VolumeTypes.STANDARD
                 ):
        """
        Configuration for the provisioned servers on which MongoDB runs.


        :param size: Name of the cluster tier used for the Atlas cluster.
        :param provider: Cloud service provider on which the servers are provisioned.
        :param region: Physical location of your MongoDB cluster. The region you choose can affect network latency for
                        clients accessing your databases.
        :param autoScaling: Contains the compute field which specifies the range of instance sizes to which your cluster
                can scale.
        :param diskIOPS: Maximum input/output operations per second (IOPS) the system can perform.
        :param encryptEBSVolume: AWS only. If enabled, the Amazon EBS encryption feature encrypts the server’s root
                volume for both data at rest within the volume and for data moving between the volume and the cluster.
        :param volumeType: The type of AWS volume.
        """
        self.volumeType = volumeType
        self.encryptEBSVolume = encryptEBSVolume
        self.diskIOPS = diskIOPS
        self.autoScaling = autoScaling
        self.instance_size_name: InstanceSizeName = size
        self.provider_name: ProviderName = provider
        self.region_name: str = region

    @classmethod
    def from_dict(cls, data_dict: dict):
        try:
            size = InstanceSizeName[data_dict.get('instanceSizeName', None)]
        except ValueError:
            size = None
        try:
            provider = ProviderName[data_dict.get('providerName', None)]
        except ValueError:
            provider = None
        region = data_dict.get('regionName', None)
        autoscaling = data_dict.get('autoScaling', None)
        diskIOPS = data_dict.get('diskIOPS', None)
        encryptEBSVolume = data_dict.get('encryptEBSVolume', None)
        volumeType = data_dict.get('volumeType', None)
        return cls(size, provider, region, autoscaling, diskIOPS, encryptEBSVolume, volumeType)

    def as_dict(self) -> dict:
        out_dict = self.__dict__
        if type(self.instance_size_name) != str:
            out_dict['instanceSizeName'] = self.instance_size_name.name
        if type(self.provider_name) != str:
            out_dict['providerName'] = self.provider_name.name
        try:
            out_dict['volumeType'] = self.volumeType.name
        except AttributeError:
            out_dict['volumeType'] = self.volumeType

        out_dict['regionName'] = self.region_name
        del out_dict['provider_name']
        del out_dict['instance_size_name']
        del out_dict['region_name']

        return out_dict


class ClusterConfig(object):
    """Stores the Atlas Cluster Config, is sent back to the API for any reconfiguations.

        https://docs.atlas.mongodb.com/reference/api/clusters-get-one/#http-response-elements

         Args:
            backup_enabled:
            cluster_type:
            disk_size_gb:
            name:
            mongodb_major_version:
            mongodb_version:
            num_shards:
            mongo_uri:
            mongo_uri_updated:
            mongo_uri_with_options:
            paused:
            pit_enabled:
            replication_factor:
            state_name:
            autoscaling:
            replication_specs:
            srv_address:
            providerSettings:
            links:

    """

    def __init__(self, backup_enabled: bool = False,
                 cluster_type: ClusterType = ClusterType.REPLICASET,
                 disk_size_gb: int = 32,
                 name: str = None,
                 mongodb_major_version: MongoDBMajorVersion = MongoDBMajorVersion.v4_4,
                 mongodb_version: Optional[str] = None,
                 num_shards: int = 1,
                 mongo_uri: Optional[str] = None,
                 mongo_uri_updated: Optional[str] = None,
                 mongo_uri_with_options: Optional[str] = None,
                 paused: bool = False,
                 pit_enabled: bool = False,
                 replication_factor: Optional[int] = None,
                 state_name: Optional[ClusterStates] = None,
                 autoscaling: dict = None,
                 replication_specs: ReplicationSpecs = None,
                 srv_address: Optional[str] = None,
                 providerSettings: Optional[ProviderSettings] = None,
                 links: list = None,
                 id: Optional[str] = None,
                 create_date: Optional[datetime] = None
                 ) -> None:
        self.create_date: Optional[datetime] = create_date
        self.id: Optional[str] = id
        self.providerSettings: Optional[ProviderSettings] = providerSettings
        self.backup_enabled: bool = backup_enabled
        self.cluster_type: ClusterType = cluster_type
        self.disk_size_gb: int = disk_size_gb
        self.name: Optional[str] = name
        self.mongodb_major_version: MongoDBMajorVersion = mongodb_major_version
        self.mongodb_version: Optional[str] = mongodb_version
        self.num_shards: int = num_shards
        self.mongo_uri: Optional[str] = mongo_uri
        self.mongo_uri_updated: Optional[datetime] = mongo_uri_updated
        self.mongod_uri_with_options: Optional[str] = mongo_uri_with_options
        self.paused: bool = paused
        self.pit_enabled: bool = pit_enabled
        self.replication_factor: Optional[int] = replication_factor
        self.state_name: Optional[ClusterStates] = state_name
        self.autoscaling: dict = autoscaling
        if type(replication_specs) == list:
            self.replication_specs: List[ReplicationSpecs] = replication_specs
        else:
            self.replication_specs: List[ReplicationSpecs] = [replication_specs]
        self.links: Optional[list] = links
        self.srv_address: str = srv_address

    @classmethod
    def fill_from_dict(cls, data_dict: dict):
        replication_specs = data_dict.get('replicationSpecs', {})
        backup_enabled = data_dict.get('backupEnabled', None)
        disk_size_gb = data_dict.get('diskSizeGB', None)
        name = data_dict.get('name', None)
        num_shards = data_dict.get('numShards', 1)
        clusterType = data_dict.get('clusterType', None)
        cluster_type = ClusterType[clusterType]
        mongo_uri = data_dict.get('mongoURI', None)
        mongo_uri_with_options = data_dict.get('mongoURIWithOptions', None)
        try:
            mongo_uri_updated = datetime.strptime(data_dict.get('mongoURIUpdated', None), FORMAT).astimezone(
                tz=pytz.UTC)
        except ValueError:
            mongo_uri_updated = None
        try:
            mongodb_major_version = MongoDBMajorVersion(data_dict.get('mongoDBMajorVersion'))
        except ValueError:
            mongodb_major_version = MongoDBMajorVersion.vX_x
        mongodb_version = data_dict.get('mongoDBVersion', None)
        paused = data_dict.get('paused', False)
        pit_enabled = data_dict.get('pitEnabled', False)
        replication_factor = data_dict.get('replicationFactor', None)
        state_name = ClusterStates[data_dict.get('stateName', ClusterStates.UNKNOWN)]
        autoscaling = data_dict.get('autoScaling', {})

        if len(replication_specs) > 1:
            raise ValueError('We are limited to a single replication spec.')
        replication_specs = replication_specs[0]
        repl_spec_obj = ReplicationSpecs.from_dict(replication_specs)
        replication_specs = repl_spec_obj
        provider_settings_dict = data_dict.get('providerSettings', None)
        srv_address = data_dict.get('srvAddress', None)
        providerSettings = ProviderSettings.from_dict(provider_settings_dict)
        links = data_dict.get('links', [])
        id = data_dict.get('id', None)
        create_date = datetime.strptime(data_dict.get('createDate', None), FORMAT).astimezone(tz=pytz.UTC)
        return cls(backup_enabled, cluster_type, disk_size_gb, name, mongodb_major_version, mongodb_version,
                   num_shards, mongo_uri, mongo_uri_updated, mongo_uri_with_options, paused, pit_enabled,
                   replication_factor, state_name, autoscaling, replication_specs,
<<<<<<< HEAD
                   srv_address, providerSettings, links, id)
=======
                   srv_address, providerSettings, links,id, create_date)
>>>>>>> 76adb178

    def as_dict(self) -> dict:
        return_dict = self.__dict__
        try:
            return_dict['clusterType'] = self.cluster_type.name
            return_dict.__delitem__('cluster_type')
            try:
                return_dict['mongoDBMajorVersion'] = self.mongodb_major_version.value
            except Exception as e:
                return_dict['mongoDBMajorVersion'] = self.mongodb_major_version
            return_dict.__delitem__('mongodb_major_version')

            return_dict['replicationSpecs'] = [self.replication_specs[0].as_dict()]
            return_dict.__delitem__('replication_specs')
        except (KeyError, AttributeError) as e:
            print("Error when trying to serialize")
            raise e
            pass

        try:
            return_dict['stateName'] = self.state_name.name
        except AttributeError:
            pass
        try:
            return_dict.__delitem__('state_name')
        except KeyError:
            pass
        try:
            if type(return_dict['providerSettings']) != dict:
                return_dict['providerSettings'] = self.providerSettings.as_dict()
            else:
                return_dict['providerSettings'] = self.providerSettings
        except AttributeError:
            return_dict['providerSettings'] = self.providerSettings
        try:
            return_dict.__delitem__('replication_factor')  # THis has been deprecated, so removing from dict output
            return_dict['mongoDBVersion'] = self.mongodb_version
            return_dict.__delitem__('mongodb_version')
            return_dict['srvAddress'] = self.srv_address
            return_dict.__delitem__('srv_address')
            return_dict['mongoURI'] = self.mongo_uri
            return_dict.__delitem__('mongo_uri')
            return_dict['mongoURIWithOptions'] = self.mongod_uri_with_options
            return_dict.__delitem__('mongod_uri_with_options')
            return_dict['diskSizeGB'] = self.disk_size_gb
            return_dict.__delitem__('disk_size_gb')
            return_dict['pitEnabled'] = self.pit_enabled
            return_dict.__delitem__('pit_enabled')
            return_dict['numShards'] = self.num_shards
            return_dict.__delitem__('num_shards')
            return_dict['mongoURIUpdated'] = self.mongo_uri_updated
            return_dict.__delitem__('mongo_uri_updated')
            return_dict['backupEnabled'] = self.backup_enabled
            return_dict.__delitem__('backup_enabled')
        except KeyError:
            pass

        return return_dict

    def as_create_dict(self) -> dict:
        """
        Returns the config object in a format acceptable for the POST (create) endpoint.

        Removes properties which are read-only.

        TODO: Refactor to identify which properties are RO in the spec, and automatically loop through and remove.

        :return: dict: A dict containing a valid create object for the POST endpoint.
        """
        out_dict = self.as_dict()
        try:
            out_dict.pop('numShards', None)
            out_dict.pop('mongoURI', None)
            out_dict.pop('mongoDBVersion', None)
            out_dict.pop('mongoURIUpdated', None)
            out_dict.pop('mongoURIWithOptions', None)
            out_dict.pop('paused', None)
            out_dict.pop('srvAddress', None)
            out_dict.pop('links', None)
            out_dict.pop('state_name', None)
        except KeyError:
            pass
        try:
            out_dict['replicationSpecs'][0].__delitem__('id')
            print(out_dict['replicationSpecs'][0])
        except KeyError:
            pass
        return out_dict

    def as_modify_dict(self) -> dict:
        """
        Returns the config object in a format acceptable for the PATCH (modify) endpoint.

        Removes properties which are read-only.

        TODO: Refactor to identify which properties are RO in the spec, and automatically loop through and remove.

        :return: dict: A dict containing a valid create object for the POST endpoint.
        """
        out_dict = self.as_dict()
        out_dict.pop('stateName', None)
        out_dict.pop('numShards', None)
        out_dict.pop('mongoURI', None)
        out_dict.pop('mongoDBVersion', None)
        out_dict.pop('mongoURIUpdated', None)
        out_dict.pop('mongoURIWithOptions', None)
        out_dict.pop('paused', None)
        out_dict.pop('srvAddress', None)
        out_dict.pop('links', None)
        out_dict.pop('state_name', None)

        return out_dict


class ShardedClusterConfig(ClusterConfig):
    def __init__(self, backup_enabled: bool = False,
                 cluster_type: ClusterType = ClusterType.REPLICASET,
                 disk_size_gb: int = 32,
                 name: str = None,
                 mongodb_major_version: MongoDBMajorVersion = MongoDBMajorVersion.v4_4,
                 mongodb_version: Optional[str] = None,
                 num_shards: int = 1,
                 mongo_uri: Optional[str] = None,
                 mongo_uri_updated: Optional[str] = None,
                 mongo_uri_with_options: Optional[str] = None,
                 paused: bool = False,
                 pit_enabled: bool = False,
                 replication_factor: Optional[int] = None,
                 state_name: Optional[ClusterStates] = None,
                 autoscaling: dict = {},
                 replication_specs: list = [],
                 srv_address: Optional[str] = None,
                 providerSettings: Optional[ProviderSettings] = None,
                 links: list = None,
                 id: Optional[str] = None):
        super().__init__(backup_enabled, cluster_type, disk_size_gb, name, mongodb_major_version, mongodb_version,
                         num_shards, mongo_uri, mongo_uri_updated, mongo_uri_with_options, paused, pit_enabled,
                         replication_factor, state_name, autoscaling, [replication_specs], srv_address,
                         providerSettings, links, id)

    def as_dict(self) -> dict:
        return_dict = self.__dict__
        return_dict['clusterType'] = self.cluster_type.name
        return_dict.__delitem__('cluster_type')
        return_dict['mongoDBMajorVersion'] = self.mongodb_major_version.value
        return_dict.__delitem__('mongodb_major_version')
        try:
            return_dict['replicationSpecs'] = [self.replication_specs[0].as_dict()]
        except AttributeError:
            return_dict['replicationSpecs'] = [self.replication_specs[0][0].as_dict]
        return_dict.__delitem__('replication_specs')
        try:
            return_dict['stateName'] = self.state_name.name
            return_dict.__delitem__('state_name')
        except AttributeError:
            pass
        return_dict['providerSettings'] = self.providerSettings.as_dict()
        return_dict.__delitem__('replication_factor')  # THis has been deprecated, so removing from dict output
        return_dict['mongoDBVersion'] = self.mongodb_version
        return_dict.__delitem__('mongodb_version')
        return_dict['srvAddress'] = self.srv_address
        return_dict.__delitem__('srv_address')
        return_dict['mongoURI'] = self.mongo_uri
        return_dict.__delitem__('mongo_uri')
        return_dict['mongoURIWithOptions'] = self.mongod_uri_with_options
        return_dict.__delitem__('mongod_uri_with_options')
        return_dict['diskSizeGB'] = self.disk_size_gb
        return_dict.__delitem__('disk_size_gb')
        return_dict['pitEnabled'] = self.pit_enabled
        return_dict.__delitem__('pit_enabled')
        return_dict['numShards'] = self.num_shards
        return_dict.__delitem__('num_shards')
        return_dict['mongoURIUpdated'] = self.mongo_uri_updated
        return_dict.__delitem__('mongo_uri_updated')
        return_dict['backupEnabled'] = self.backup_enabled
        return_dict.__delitem__('backup_enabled')

        return return_dict


class AtlasBasicReplicaSet(object):
    """Helper object for the creation of a basic replica set with default options.

    Only the cluster name is required.

    Other parameters will default to An M10 cluster on AWS US_WEST_2 running 4.0 with a 10 GB disk.

            Args:
                name: The name given to the cluster/replica set.
                size: The InstanceSizeName of the cluster/replica set
                disk_size: Size of disks on all members
                provider: The Cloud provider
                region: The region in the cloud provider
                version: The MongoDB major version
            """

    def __init__(self, name: str,
                 size: InstanceSizeName = InstanceSizeName.M10,
                 disk_size: int = 10,
                 provider: ProviderName = ProviderName.AWS,
                 region: str = 'US_WEST_2',
                 version: MongoDBMajorVersion = MongoDBMajorVersion.v4_0,
                 ) -> None:
        provider_settings = ProviderSettings(size=size,
                                             provider=provider, region=region)
        regions_config = RegionConfig()
        replication_specs = ReplicationSpecs(regions_config={region: regions_config.__dict__})

        self.config: ClusterConfig = ClusterConfig(disk_size_gb=disk_size,
                                                   name=name,
                                                   mongodb_major_version=version,
                                                   providerSettings=provider_settings,
                                                   replication_specs=replication_specs)
        self.config_running = None
        self.config_pending = None

    def as_dict(self):
        cluster_config_dict = self.config.providerSettings.as_dict()
        raw_dict = self.__dict__
        raw_dict['providerSettings'] = cluster_config_dict
        return raw_dict


class AdvancedOptions(object):
    """Container for Atlas Cluster Advanced options

            Args:
                failIndexKeyTooLong: When true, documents can only be updated or inserted if, for all indexed fields on
                    the target collection, the corresponding index entries do not exceed 1024 bytes.When false, mongod writes
                    documents that breach the limit but does not index them.
                javascriptEnabled:  When true, the cluster allows execution of operations that perform server-side
                    executions of JavaScript. When false, the cluster disables execution of those operations.
                minimumEnabledTlsProtocol: The minimum Transport Layer Security (TLS) version the cluster accepts for
                    incoming connections.
                noTableScan: When true, the cluster disables the execution of any query that requires a collection scan
                    to return results. When false, the cluster allows the execution of those operations.
                oplogSizeMB: The custom oplog size of the cluster. A value of null indicates that the cluster uses the
                    default oplog size calculated by Atlas.
                sampleSizeBIConnector: Number of documents per database to sample when gathering schema information.
                sampleRefreshIntervalBIConnector: Interval in seconds at which the mongosqld process re-samples data to
                    create its relational schema.
                defaultReadConcern (Optional[ReadConcerns):  Default level of acknowledgment requested from MongoDB for read operations
                 set for this cluster.
                defaultWriteConcern (str): Default level of acknowledgment requested from MongoDB for write operations
                set for this cluster.
            """

    def __init__(self,
                 failIndexKeyTooLong: Optional[bool] = None,
                 javascriptEnabled: Optional[bool] = None,
                 minimumEnabledTlsProtocol: Optional[TLSProtocols] = None,
                 noTableScan: Optional[bool] = None,
                 oplogSizeMB: Optional[int] = None,
                 sampleSizeBIConnector: Optional[int] = None,
                 sampleRefreshIntervalBIConnector: Optional[int] = None,
                 defaultReadConcern: Optional[DefaultReadConcerns] = None,
                 defaultWriteConcern: Optional[str] = None):

        self.defaultWriteConcern = defaultWriteConcern
        self.defaultReadConcern = defaultReadConcern
        self.sampleRefreshIntervalBIConnector = sampleRefreshIntervalBIConnector
        self.sampleSizeBIConnector = sampleSizeBIConnector
        self.oplogSizeMB = oplogSizeMB
        self.noTableScan = noTableScan
        self.minimumEnabledTlsProtocol = minimumEnabledTlsProtocol
        self.javascriptEnabled = javascriptEnabled
        self.failIndexKeyTooLong = failIndexKeyTooLong

    @classmethod
    def fill_from_dict(cls, data_dict: dict):
        """
        Fills the advanced options object from an Atlas Dict

        :param data_dict: A dict as returned from Atlas
        :return:
        """
        if data_dict.get('defaultReadConcern'):
            defaultReadConcern = DefaultReadConcerns[data_dict.get('defaultReadConcern')]
        else:
            defaultReadConcern = None
        defaultWriteConcern = data_dict.get('defaultWriteConcern', None)
        failIndexKeyTooLong = data_dict.get('failIndexKeyTooLong', None)
        javascriptEnabled = data_dict.get('javascriptEnabled', None)
        minimumEnabledTlsProtocol = data_dict.get('minimumEnabledTlsProtocol', None)
        noTableScan = data_dict.get('noTableScan', None)
        oplogSizeMB = data_dict.get('oplogSizeMB', None)
        sampleSizeBIConnector = data_dict.get('sampleSizeBIConnector', None)
        sampleRefreshIntervalBIConnector = data_dict.get('sampleRefreshIntervalBIConnector', None)
        if data_dict.get('minimumEnabledTlsProtocol', None):
            minimumEnabledTlsProtocol = TLSProtocols[data_dict.get('minimumEnabledTlsProtocol', None)]

        return cls(failIndexKeyTooLong, javascriptEnabled, minimumEnabledTlsProtocol, noTableScan, oplogSizeMB,
                   sampleSizeBIConnector, sampleRefreshIntervalBIConnector, defaultReadConcern, defaultWriteConcern)

    @property
    def as_dict(self) -> dict:
        """
        Returns a json-able dict of only non-null properties.

        :return:
        """
        return_dict = dict()
        for key, value in self.__dict__.items():
            if value is not None:
                if isinstance(value, Enum):
                    return_dict[key] = value.name
                else:
                    return_dict[key] = value
            else:
                pass
        return return_dict


def return_correct_cluster_config(cluster_data: dict) -> ClusterConfig:
    """Returns the correct ClusterConfig object given a cluster configuration dict.

    Either ShardedClusterConfig or ClusterConfig, depending on the type of the cluster recieved.

    Args:
        cluster_data (dict):

    Returns:
        ClusterConfig: An object which is an instance of ClusterConfig
    """
    cluster_type = ClusterType[cluster_data.get('clusterType', None)]
    if cluster_type == ClusterType.SHARDED:
        logger.info("Cluster Type is SHARDED, Returning a ShardedClusterConfig")
        out_obj = ShardedClusterConfig.fill_from_dict(data_dict=cluster_data)
    elif cluster_type == ClusterType.REPLICASET:
        logger.info("Cluster Type is REPLICASET, Returning a ClusterConfig")
        out_obj = ClusterConfig.fill_from_dict(data_dict=cluster_data)
    elif cluster_type == ClusterType.GEOSHARDED:
        logger.info("Cluster Type is GEOSHARDED, Returning a ClusterConfig")
        out_obj = ShardedClusterConfig.fill_from_dict(data_dict=cluster_data)
    else:
        logger.info(f"Cluster Type ({cluster_type}) is not recognized, Returning a REPLICASET")
        out_obj = ClusterConfig.fill_from_dict(data_dict=cluster_data)
    return out_obj


class Availability(Enum):
    """
    Term that expresses how many nodes of the cluster can be accessed when MongoDB Cloud receives this request.

    This parameter returns `available` when all nodes are accessible, `warning` only when some nodes in the cluster
    can be accessed, `unavailable` when the cluster can't be accessed, or `dead` when the cluster has been deactivated.
    (OpenAPI 1.0 Imported with Pydantic)
    """
    available = 'available'
    dead = 'dead'
    unavailable = 'unavailable'
    warning = 'warning'


class SimpleClusterType(Enum):
    """
    Human-readable label that indicates the cluster type.

    (OpenAPI 1.0 Imported with Pydantic)
    """

    replica_set = 'replica set'
    sharded_cluster = 'sharded cluster'


class CamelModel(BaseModel):
    class Config:
        alias_generator = to_camel
        allow_population_by_field_name = True


class ClusterView(CamelModel):
    """Settings that describe the clusters in each project that the API key is authorized to view.
    (OpenAPI 1.0 Imported with Pydantic)
    """

    alert_count: Optional[int] = Field(
        None,
        alias='alertCount',
        description='Whole number that indicates the quantity of alerts open on the cluster.',
    )
    auth_enabled: Optional[bool] = Field(
        None,
        alias='authEnabled',
        description='Flag that indicates whether authentication is required to access the nodes in this cluster.',
    )
    availability: Optional[Availability] = Field(
        None,
        description="Term that expresses how many nodes of the cluster can be accessed when MongoDB Cloud receives "
                    "this request. This parameter returns `available` when all nodes are accessible, `warning` only "
                    "when some nodes in the cluster can be accessed, `unavailable` when the cluster can't be accessed,"
                    " or `dead` when the cluster has been deactivated.",
    )
    backup_enabled: Optional[bool] = Field(
        None,
        alias='backupEnabled',
        description="Flag that indicates whether the cluster can perform backups. If set to `true`, the cluster can "
                    "perform backups. You must set this value to `true` for NVMe clusters. Backup uses Cloud Backups "
                    "for dedicated clusters and Shared Cluster Backups for tenant clusters. If set to `false`, "
                    "the cluster doesn't use MongoDB Cloud backups.",
    )
    cluster_id: Optional[
        constr(regex=r'^([a-f0-9]{24})$', min_length=24, max_length=24)
    ] = Field(
        None,
        alias='clusterId',
        description='Unique 24-hexadecimal character string that identifies the cluster.',
    )
    data_size_bytes: Optional[float] = Field(
        None,
        alias='dataSizeBytes',
        description='Total size of the data stored on each node in the cluster. '
                    'The resource expresses this value in bytes.',
    )
    name: Optional[
        constr(
            regex=r'^([a-zA-Z0-9]([a-zA-Z0-9-]){0,21}(?<!-)([\w]{0,42}))$',
            min_length=1,
            max_length=64,
        )
    ] = Field(None, description='Human-readable label that identifies the cluster.')
    node_count: Optional[float] = Field(
        None,
        alias='nodeCount',
        description='Whole number that indicates the quantity of nodes that comprise the cluster.',
    )
    ssl_enabled: Optional[bool] = Field(
        None,
        alias='sslEnabled',
        description='Flag that indicates whether TLS authentication is required to access the nodes in this cluster.',
    )
    type: Optional[SimpleClusterType] = Field(
        None, description='Human-readable label that indicates the cluster type.'
    )
    versions: Optional[List[str]] = Field(
        None,
        description='List that contains the versions of MongoDB that each node in the cluster runs.',
    )


class OrgGroupView(CamelModel):
    """Container for Org and group data for cross org/cross group get all clusters.
        (OpenAPI 1.0 Imported with Pydantic)
        """
    clusters: Optional[List[ClusterView]] = Field(
        None,
        description='Settings that describe the clusters in each project that the API key is authorized to view.',
    )
    group_id: Optional[
        constr(regex=r'^([a-f0-9]{24})$',
               min_length=24, max_length=24)
    ] = Field(
        None,
        alias='groupId',
        description='Unique 24-hexadecimal character string that identifies the project.',
    )
    group_name: Optional[
        constr(
            # regex=r'^[\p{L}\p{N}\-_.(),:&@+\']{1,64}$',
            min_length=1, max_length=64)
    ] = Field(
        None,
        alias='groupName',
        description='Human-readable label that identifies the project.',
    )
    org_id: Optional[
        constr(regex=r'^([a-f0-9]{24})$',
               min_length=24, max_length=24)
    ] = Field(
        None,
        alias='orgId',
        description='Unique 24-hexadecimal character string that identifies'
                    ' the organization that contains the project.',
    )
    org_name: Optional[
        constr(
            # regex=r'^[\p{L}\p{N}\-_.(),:&@+\']{1,64}$',
            min_length=1, max_length=64)
    ] = Field(
        None,
        alias='orgName',
        description='Human-readable label that identifies the organization that contains the project.',
    )
    plan_type: Optional[str] = Field(
        None,
        alias='planType',
        description='Human-readable label that indicates the plan type.',
    )
    tags: Optional[List[Optional[str]]] = Field(
        None,
        description='List of human-readable labels that categorize the specified project. '
                    'MongoDB Cloud returns an empty array.',
    )<|MERGE_RESOLUTION|>--- conflicted
+++ resolved
@@ -388,11 +388,7 @@
         return cls(backup_enabled, cluster_type, disk_size_gb, name, mongodb_major_version, mongodb_version,
                    num_shards, mongo_uri, mongo_uri_updated, mongo_uri_with_options, paused, pit_enabled,
                    replication_factor, state_name, autoscaling, replication_specs,
-<<<<<<< HEAD
-                   srv_address, providerSettings, links, id)
-=======
-                   srv_address, providerSettings, links,id, create_date)
->>>>>>> 76adb178
+                   srv_address, providerSettings, links, id, create_date)
 
     def as_dict(self) -> dict:
         return_dict = self.__dict__
