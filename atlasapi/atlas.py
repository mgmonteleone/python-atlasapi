--- conflicted
+++ resolved
@@ -1349,12 +1349,6 @@
 
         The CloudBackups resource provides access to retrieve the Cloud provider backup snapshots.
 
-<<<<<<< HEAD
-        The restore endpoint enables restoring a snapshot to an Atlas cluster, or preparing it for download
-        to be restored locally.
-
-=======
->>>>>>> 3de17a62
         Args:
             atlas (Atlas): Atlas instance
         """
@@ -1363,21 +1357,6 @@
             self.atlas = atlas
 
         def create_snapshot_for_cluster(self, cluster_name: str, retention_days: int = 7,
-<<<<<<< HEAD
-                                        description: str = None, as_obj: bool = True) -> Union[
-            CloudBackupSnapshot, dict]:
-            """
-            Creates an on demand snapshot for the passed cluster.
-
-            Keyword Args:
-                as_obj (bool): return the data as a class instead of a raw dict
-                cluster_name (str): The name of the cluster to create the snopshot on.
-                retention_days (int): How many days to retain the snapshot
-                description (str): Free text description
-
-            Returns:
-                Union[CloudBackupSnapshot,dict]: Either an CloudBackupSnapshot or the raw dict returned from Atlas.
-=======
                                         description: str = None, as_obj: bool = True) -> Union[CloudBackupSnapshot,dict]:
             """
             Creates and on demand snapshot for the passed cluster
@@ -1387,7 +1366,6 @@
                 cluster_name:
                 retention_days:
                 description:
->>>>>>> 3de17a62
             """
             request_obj = CloudBackupRequest(cluster_name=cluster_name,
                                              retention_days=retention_days,
@@ -1397,11 +1375,7 @@
                 .format(GROUP_ID=self.atlas.group, CLUSTER_NAME=cluster_name)
 
             try:
-<<<<<<< HEAD
-                response = self.atlas.network.post(uri=Settings.BASE_URL + uri, payload=request_obj.as_dict)
-=======
                 response = self.atlas.network.post(uri=Settings.BASE_URL + uri,payload=request_obj.as_dict)
->>>>>>> 3de17a62
             except ErrAtlasBadRequest as e:
                 logger.warning('Received an Atlas bad request on Snapshot creation. Could be due to overlap')
                 raise IOError("Got a bad request error back from Atlas, this may be due to submitting"
@@ -1417,17 +1391,10 @@
 
         def get_backup_snapshots_for_cluster(self, cluster_name: str,
                                              snapshot_id: Optional[str] = None, as_obj: bool = True) -> Union[
-<<<<<<< HEAD
-                                                                    Iterable[CloudBackupSnapshot], Iterable[dict]]:
-            """Get  backup snapshots for a cluster.
-
-            If no snapshot_id is provided, then all snapshots are retrieved.
-=======
             Iterable[CloudBackupSnapshot], Iterable[dict]]:
             """Get  backup snapshots for a cluster.
 
             If not snapshot_id is provided, then all snapshots are retrieved.
->>>>>>> 3de17a62
 
             If a snopshot id is provided, only one snapshot is returned.
 
@@ -1435,15 +1402,6 @@
             url: https://docs.atlas.mongodb.com/reference/api/cloud-backup/backup/backups/
 
             Keyword Args:
-<<<<<<< HEAD
-                as_obj (bool): return the data as a class instead of a raw dict
-                snapshot_id (str): The atlas id of the snapshot
-                cluster_name (str): The cluster name to fetch
-
-            Returns:
-                Iterable[CloudBackupSnapshot] or dict: Iterable containing  CloudBackupSnapshots or Response payload
-
-=======
                 cluster_name (str) : The cluster name to fetch
                 pageNum (int): Page number
                 itemsPerPage (int): Number of Users per Page
@@ -1454,7 +1412,6 @@
 
             Raises:
                 ErrPaginationLimits: Out of limits
->>>>>>> 3de17a62
             """
             if not snapshot_id:
                 uri = Settings.api_resources["Cloud Backup"]["Get all Cloud Backups for cluster"] \
@@ -1464,11 +1421,7 @@
                 uri = Settings.api_resources["Cloud Backup"]["Get snapshot by SNAPSHOT-ID"] \
                     .format(GROUP_ID=self.atlas.group, CLUSTER_NAME=cluster_name, SNAPSHOT_ID=snapshot_id)
 
-<<<<<<< HEAD
-            logger.warning(f"The cloudbackup uri used is {Settings.BASE_URL}{uri}")
-=======
             logger.debug(f"The cloudbackup uri used is {Settings.BASE_URL}{uri}")
->>>>>>> 3de17a62
 
             response = self.atlas.network.get(Settings.BASE_URL + uri)
             try:
@@ -1479,11 +1432,6 @@
                 return_list.append(response)
                 response_results: List[dict] = return_list
 
-<<<<<<< HEAD
-            logger.warning(f'Response results: {response_results}')
-
-=======
->>>>>>> 3de17a62
             if not as_obj:
                 if snapshot_id:
                     return list(response_results)
@@ -1492,27 +1440,10 @@
                         yield entry
             if as_obj:
                 for entry in response_results:
-<<<<<<< HEAD
-                    logger.warning(f'This is the {entry}')
-                    yield CloudBackupSnapshot.from_dict(entry)
-
-        def is_existing_snapshot(self, cluster_name: str, snapshot_id: str) -> bool:
-            """
-            Checks if the passed snapshot_id actually exists for the passed `cluster_name`.
-
-            Args:
-                cluster_name:
-                snapshot_id:
-
-            Returns:
-                bool:
-            """
-=======
                     logger.debug(f'This is the cloud backup {entry}')
                     yield CloudBackupSnapshot.from_dict(entry)
 
         def is_existing_snapshot(self, cluster_name: str, snapshot_id: str) -> bool:
->>>>>>> 3de17a62
             try:
                 self.atlas.CloudBackups.get_backup_snapshots_for_cluster(cluster_name, snapshot_id)
                 return True
@@ -1524,27 +1455,6 @@
                                      delivery_type: DeliveryType = DeliveryType.automated,
                                      allow_same: bool = False
                                      ) -> SnapshotRestoreResponse:
-<<<<<<< HEAD
-            """
-            Request a snapshot to be restored either directly on Atlas or prepare it for download.
-
-            Validation is run to ensure the source, destination clusters as well as the snapshot_id exists.
-
-            Args:
-                source_cluster_name (str):  The name of the cluster from which the snapshot was taken.
-                snapshot_id (str): The snapshot_id to be restored.
-                target_cluster_name (str): The name of the cluster onto which the snapshot should be restored.
-                delivery_type (DeliveryType): Where the snapshot will be restored, either automatically on Atlas or
-                as a download
-                allow_same (bool): By default an error will be raised if the source and target clusters are the same. Setting
-                this Arg to True allows this dangerous usage.
-
-            Returns:
-                SnapshotRestoreResponse: Object Representing the data returned for for a successfull request.
-
-            """
-=======
->>>>>>> 3de17a62
             # Check if the target_cluster_name is valid
             if not self.atlas.Clusters.is_existing_cluster(target_cluster_name):
                 logger.error(f'The passed target cluster {target_cluster_name}, does not exist in this project.')
@@ -1560,10 +1470,7 @@
             else:
                 logger.info('The snapshot_id is valid')
 
-<<<<<<< HEAD
-=======
-
->>>>>>> 3de17a62
+
             # Check if the source and target clusters are the same, if so raise exception unless override is True
 
             if source_cluster_name == target_cluster_name and not allow_same:
@@ -1576,17 +1483,10 @@
             uri = Settings.api_resources["Cloud Backup Restore Jobs"]["Restore snapshot by cluster"] \
                 .format(GROUP_ID=self.atlas.group, CLUSTER_NAME=source_cluster_name)
 
-<<<<<<< HEAD
-            request_obj = SnapshotRestore(delivery_type, snapshot_id, target_cluster_name, self.atlas.group)
-
-            try:
-                response = self.atlas.network.post(uri=Settings.BASE_URL + uri, payload=request_obj.as_dict)
-=======
             request_obj = SnapshotRestore(delivery_type,snapshot_id,target_cluster_name,self.atlas.group)
 
             try:
                 response = self.atlas.network.post(uri=Settings.BASE_URL + uri,payload=request_obj.as_dict)
->>>>>>> 3de17a62
             except ErrAtlasBadRequest as e:
                 logger.warning('Received an Atlas bad request on Snapshot restore request.')
                 raise IOError("Received an Atlas bad request on Snapshot restore request.")
@@ -1600,46 +1500,17 @@
             return response_obj
 
         # Get all Cloud Backup restore jobs by cluster
-<<<<<<< HEAD
-        def get_snapshot_restore_requests(self, cluster_name: str, restore_id: str = None, as_obj: bool = True) \
-                                                            -> Iterable[Union[SnapshotRestoreResponse, dict]]:
-            """
-            Retrieves existing snopshot restore requests for a specified cluster.
-
-            IF a restore_id is specified will only return the specified restore, otherwise all restores for the source
-            cluster will be listed.
-
-
-            Args:
-                cluster_name (str):
-                restore_id (str):
-                as_obj (bool): If true will return a  `SnapshotRestoreResponse` object, otherwise a raw dict.
-
-            Returns:
-               Iterable[Union[SnapshotRestoreResponse, dict]] : Iterable list of either `SnapshotRestoreResponse` or
-               raw dicts. If a single restore_id is returned it will be in a list.
-
-            """
-            if not restore_id:
-                uri = Settings.api_resources["Cloud Backup Restore Jobs"][
-                    "Get all Cloud Backup restore jobs by cluster"] \
-=======
         def get_snapshot_restore_requests(self, cluster_name: str, restore_id: str = None, as_obj: bool = True):
 
             if not restore_id:
                 uri = Settings.api_resources["Cloud Backup Restore Jobs"]["Get all Cloud Backup restore jobs by cluster"] \
->>>>>>> 3de17a62
                     .format(GROUP_ID=self.atlas.group, CLUSTER_NAME=cluster_name)
             else:
                 logger.warning('Getting by snapshotid')
                 uri = Settings.api_resources["Cloud Backup Restore Jobs"]["Get Cloud Backup restore job by cluster"] \
                     .format(GROUP_ID=self.atlas.group, CLUSTER_NAME=cluster_name, JOB_ID=restore_id)
 
-<<<<<<< HEAD
-            logger.warning(f"The restore job uri used is {Settings.BASE_URL}{uri}")
-=======
             logger.info(f"The restore job uri used is {Settings.BASE_URL}{uri}")
->>>>>>> 3de17a62
 
             response = self.atlas.network.get(Settings.BASE_URL + uri)
 
@@ -1658,14 +1529,8 @@
                         yield entry
             if as_obj:
                 for entry in response_results:
-<<<<<<< HEAD
-                    logger.warning(f'This is the {entry}')
-                    yield SnapshotRestoreResponse.from_dict(entry)
-
-=======
                     logger.debug(f'This is the {entry}')
                     yield SnapshotRestoreResponse.from_dict(entry)
->>>>>>> 3de17a62
 
 class AtlasPagination:
     """Atlas Pagination Generic Implementation
